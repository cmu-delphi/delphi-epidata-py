from datetime import date
from typing import Final, Generator, Sequence, cast, Iterable, Mapping, Optional, Union, List
from json import loads

from requests import Response, Session
from tenacity import retry, stop_after_attempt
from pandas import DataFrame

from ._model import (
    EpiRangeLike,
    AEpiDataCall,
    EpiDataFormatType,
    EpiDataResponse,
    EpiRange,
    EpidataFieldInfo,
    OnlySupportsClassicFormatException,
)
from ._endpoints import AEpiDataEndpoints
from ._constants import HTTP_HEADERS, BASE_URL


@retry(reraise=True, stop=stop_after_attempt(2))
def _request_with_retry(
    url: str, params: Mapping[str, str], api_key: str, session: Optional[Session] = None, stream: bool = False
) -> Response:
    """Make request with a retry if an exception is thrown."""

    def call_impl(s: Session) -> Response:
        res = s.get(url, params=params, headers=HTTP_HEADERS, stream=stream, auth=("epidata", api_key))
        if res.status_code == 414:
            return s.post(url, params=params, headers=HTTP_HEADERS, stream=stream, auth=("epidata", api_key))
        return res

    if session:
        return call_impl(session)

    with Session() as s:
        return call_impl(s)


class EpiDataCall(AEpiDataCall):
    """
    epidata call representation
    """

    _session: Final[Optional[Session]]

    def __init__(
        self,
        base_url: str,
        api_key: str,
        session: Optional[Session],
        endpoint: str,
        params: Mapping[str, Union[None, EpiRangeLike, Iterable[EpiRangeLike]]],
        meta: Optional[Sequence[EpidataFieldInfo]] = None,
        only_supports_classic: bool = False,
    ) -> None:
<<<<<<< HEAD
        super().__init__(base_url, api_key, endpoint, params, meta)
=======
        super().__init__(base_url, endpoint, params, meta, only_supports_classic)
>>>>>>> 6062b259
        self._session = session

    def with_base_url(self, base_url: str) -> "EpiDataCall":
        return EpiDataCall(base_url, self._api_key, self._session, self._endpoint, self._params)

    def with_session(self, session: Session) -> "EpiDataCall":
        return EpiDataCall(self._base_url, self._api_key, session, self._endpoint, self._params)

    def with_api_key(self, api_key: str) -> "EpiDataCall":
        return EpiDataCall(self._base_url, api_key, self._session, self._endpoint, self._params)

    def _call(
        self,
        format_type: Optional[EpiDataFormatType] = None,
        fields: Optional[Iterable[str]] = None,
        stream: bool = False,
    ) -> Response:
        url, params = self.request_arguments(format_type, fields)
        return _request_with_retry(url, params, self._api_key, self._session, stream)

    def classic(
        self, fields: Optional[Iterable[str]] = None, disable_date_parsing: Optional[bool] = False
    ) -> EpiDataResponse:
        """Request and parse epidata in CLASSIC message format."""
        try:
            response = self._call(None, fields)
            r = cast(EpiDataResponse, response.json())
            epidata = r.get("epidata")
            if epidata and isinstance(epidata, list) and len(epidata) > 0 and isinstance(epidata[0], dict):
                r["epidata"] = [self._parse_row(row, disable_date_parsing=disable_date_parsing) for row in epidata]
            return r
        except Exception as e:  # pylint: disable=broad-except
            return {"result": 0, "message": f"error: {e}", "epidata": []}

    def __call__(
        self, fields: Optional[Iterable[str]] = None, disable_date_parsing: Optional[bool] = False
    ) -> EpiDataResponse:
        """Request and parse epidata in CLASSIC message format."""
        return self.classic(fields, disable_date_parsing=disable_date_parsing)

    def json(
        self, fields: Optional[Iterable[str]] = None, disable_date_parsing: Optional[bool] = False
    ) -> List[Mapping[str, Union[str, int, float, date, None]]]:
        """Request and parse epidata in JSON format"""
        if self.only_supports_classic:
            raise OnlySupportsClassicFormatException()
        response = self._call(EpiDataFormatType.json, fields)
        response.raise_for_status()
        return [
            self._parse_row(row, disable_date_parsing=disable_date_parsing)
            for row in cast(List[Mapping[str, Union[str, int, float, None]]], response.json())
        ]

    def df(self, fields: Optional[Iterable[str]] = None, disable_date_parsing: Optional[bool] = False) -> DataFrame:
        """Request and parse epidata as a pandas data frame"""
        if self.only_supports_classic:
            raise OnlySupportsClassicFormatException()
        r = self.json(fields, disable_date_parsing=disable_date_parsing)
        return self._as_df(r, fields, disable_date_parsing=disable_date_parsing)

    def csv(self, fields: Optional[Iterable[str]] = None) -> str:
        """Request and parse epidata in CSV format"""
        if self.only_supports_classic:
            raise OnlySupportsClassicFormatException()
        response = self._call(EpiDataFormatType.csv, fields)
        response.raise_for_status()
        return response.text

    def iter(
        self, fields: Optional[Iterable[str]] = None, disable_date_parsing: Optional[bool] = False
    ) -> Generator[Mapping[str, Union[str, int, float, date, None]], None, Response]:
        """Request and streams epidata rows"""
        if self.only_supports_classic:
            raise OnlySupportsClassicFormatException()
        response = self._call(EpiDataFormatType.jsonl, fields, stream=True)
        response.raise_for_status()
        for line in response.iter_lines():
            yield self._parse_row(loads(line), disable_date_parsing=disable_date_parsing)
        return response

    def __iter__(self) -> Generator[Mapping[str, Union[str, int, float, date, None]], None, Response]:
        return self.iter()


class Epidata(AEpiDataEndpoints[EpiDataCall]):
    """
    sync epidata call class
    """

    _base_url: Final[str]
    _api_key: Final[str]
    _session: Final[Optional[Session]]

    def __init__(self, api_key: str, base_url: str = BASE_URL, session: Optional[Session] = None) -> None:
        super().__init__()
        self._api_key = api_key
        self._base_url = base_url
        self._session = session

    def with_base_url(self, base_url: str) -> "Epidata":
        return Epidata(self._api_key, base_url, self._session)

    def with_session(self, session: Session) -> "Epidata":
        return Epidata(self._api_key, self._base_url, session)

    def with_api_key(self, api_key: str) -> "Epidata":
        return Epidata(api_key, self._base_url, self._session)

    def _create_call(
        self,
        endpoint: str,
        params: Mapping[str, Union[None, EpiRangeLike, Iterable[EpiRangeLike]]],
        meta: Optional[Sequence[EpidataFieldInfo]] = None,
        only_supports_classic: bool = False,
    ) -> EpiDataCall:
<<<<<<< HEAD
        return EpiDataCall(self._base_url, self._api_key, self._session, endpoint, params, meta)
=======
        return EpiDataCall(self._base_url, self._session, endpoint, params, meta, only_supports_classic)


Epidata = EpiDataContext()
>>>>>>> 6062b259


__all__ = ["Epidata", "EpiDataCall", "EpiRange"]<|MERGE_RESOLUTION|>--- conflicted
+++ resolved
@@ -55,11 +55,7 @@
         meta: Optional[Sequence[EpidataFieldInfo]] = None,
         only_supports_classic: bool = False,
     ) -> None:
-<<<<<<< HEAD
-        super().__init__(base_url, api_key, endpoint, params, meta)
-=======
-        super().__init__(base_url, endpoint, params, meta, only_supports_classic)
->>>>>>> 6062b259
+        super().__init__(base_url, api_key, endpoint, params, meta, only_supports_classic)
         self._session = session
 
     def with_base_url(self, base_url: str) -> "EpiDataCall":
@@ -175,14 +171,7 @@
         meta: Optional[Sequence[EpidataFieldInfo]] = None,
         only_supports_classic: bool = False,
     ) -> EpiDataCall:
-<<<<<<< HEAD
-        return EpiDataCall(self._base_url, self._api_key, self._session, endpoint, params, meta)
-=======
-        return EpiDataCall(self._base_url, self._session, endpoint, params, meta, only_supports_classic)
-
-
-Epidata = EpiDataContext()
->>>>>>> 6062b259
+        return EpiDataCall(self._base_url, self._api_key, self._session, endpoint, params, meta, only_supports_classic)
 
 
 __all__ = ["Epidata", "EpiDataCall", "EpiRange"]