--- conflicted
+++ resolved
@@ -181,20 +181,18 @@
         return EpiDataCall(self._base_url, self._api_key, self._session, endpoint, params, meta, only_supports_classic)
 
 
-<<<<<<< HEAD
-__all__ = ["Epidata", "EpiDataCall", "EpiRange"]
-=======
-def CovidcastEpidata(base_url: str = BASE_URL, session: Optional[Session] = None) -> CovidcastDataSources[EpiDataCall]:
+def CovidcastEpidata(
+    api_key: str, base_url: str = BASE_URL, session: Optional[Session] = None
+) -> CovidcastDataSources[EpiDataCall]:
     url = add_endpoint_to_url(base_url, "covidcast/meta")
-    meta_data_res = _request_with_retry(url, {}, session, False)
+    meta_data_res = _request_with_retry(url, {}, api_key, session, False)
     meta_data_res.raise_for_status()
     meta_data = meta_data_res.json()
 
     def create_call(params: Mapping[str, Union[None, EpiRangeLike, Iterable[EpiRangeLike]]]) -> EpiDataCall:
-        return EpiDataCall(base_url, session, "covidcast", params, define_covidcast_fields())
+        return EpiDataCall(base_url, api_key, session, "covidcast", params, define_covidcast_fields())
 
     return CovidcastDataSources.create(meta_data, create_call)
 
 
-__all__ = ["Epidata", "EpiDataCall", "EpiDataContext", "EpiRange", "CovidcastEpidata"]
->>>>>>> 4b29389c
+__all__ = ["Epidata", "EpiDataCall", "EpiRange", "CovidcastEpidata"]